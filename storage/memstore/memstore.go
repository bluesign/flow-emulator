package memstore

import (
	"fmt"
	"sync"

<<<<<<< HEAD
	"github.com/dapperlabs/flow-go/engine/execution/state/delta"
	"github.com/dapperlabs/flow-go/fvm/state"
	flowgo "github.com/dapperlabs/flow-go/model/flow"
=======
	"github.com/onflow/flow-go/engine/execution/state/delta"
	"github.com/onflow/flow-go/fvm/state"
	flowgo "github.com/onflow/flow-go/model/flow"
>>>>>>> d678858b

	"github.com/dapperlabs/flow-emulator/storage"
	"github.com/dapperlabs/flow-emulator/types"
)

// Store implements the Store interface with an in-memory store.
type Store struct {
	mu sync.RWMutex
	// block ID to block height
	blockIDToHeight map[flowgo.Identifier]uint64
	// blocks by height
	blocks map[uint64]flowgo.Block
	// collections by ID
	collections map[flowgo.Identifier]flowgo.LightCollection
	// transactions by ID
	transactions map[flowgo.Identifier]flowgo.TransactionBody
	// Transaction results by ID
	transactionResults map[flowgo.Identifier]types.StorableTransactionResult
	// Ledger states by block height
	ledger map[uint64]*state.MapLedger
	// events by block height
	eventsByBlockHeight map[uint64][]flowgo.Event
	// highest block height
	blockHeight uint64
}

// New returns a new in-memory Store implementation.
func New() *Store {
	return &Store{
		mu:                  sync.RWMutex{},
		blockIDToHeight:     make(map[flowgo.Identifier]uint64),
		blocks:              make(map[uint64]flowgo.Block),
		collections:         make(map[flowgo.Identifier]flowgo.LightCollection),
		transactions:        make(map[flowgo.Identifier]flowgo.TransactionBody),
		transactionResults:  make(map[flowgo.Identifier]types.StorableTransactionResult),
		ledger:              make(map[uint64]*state.MapLedger),
		eventsByBlockHeight: make(map[uint64][]flowgo.Event),
	}
}

var _ storage.Store = &Store{}

func (s *Store) BlockByID(id flowgo.Identifier) (*flowgo.Block, error) {
	s.mu.RLock()
	defer s.mu.RUnlock()

	blockHeight, ok := s.blockIDToHeight[id]
	if !ok {
		return nil, storage.ErrNotFound
	}

	block, ok := s.blocks[blockHeight]
	if !ok {
		return nil, storage.ErrNotFound
	}

	return &block, nil
}

func (s *Store) BlockByHeight(blockHeight uint64) (*flowgo.Block, error) {
	s.mu.RLock()
	defer s.mu.RUnlock()

	block, ok := s.blocks[blockHeight]
	if !ok {
		return nil, storage.ErrNotFound
	}

	return &block, nil
}

func (s *Store) LatestBlock() (flowgo.Block, error) {
	s.mu.RLock()
	defer s.mu.RUnlock()

	latestBlock, ok := s.blocks[s.blockHeight]
	if !ok {
		return flowgo.Block{}, storage.ErrNotFound
	}
	return latestBlock, nil
}
<<<<<<< HEAD

func (s *Store) StoreBlock(block *flowgo.Block) error {
	s.mu.Lock()
	defer s.mu.Unlock()

=======

func (s *Store) StoreBlock(block *flowgo.Block) error {
	s.mu.Lock()
	defer s.mu.Unlock()

>>>>>>> d678858b
	return s.storeBlock(block)
}

func (s *Store) storeBlock(block *flowgo.Block) error {
	s.blocks[block.Header.Height] = *block
	s.blockIDToHeight[block.ID()] = block.Header.Height

	if block.Header.Height > s.blockHeight {
		s.blockHeight = block.Header.Height
	}

	return nil
}

func (s *Store) CommitBlock(
	block flowgo.Block,
	collections []*flowgo.LightCollection,
	transactions map[flowgo.Identifier]*flowgo.TransactionBody,
	transactionResults map[flowgo.Identifier]*types.StorableTransactionResult,
	delta delta.Delta,
	events []flowgo.Event,
) error {
	s.mu.Lock()
	defer s.mu.Unlock()

	if len(transactions) != len(transactionResults) {
		return fmt.Errorf(
			"transactions count (%d) does not match result count (%d)",
			len(transactions),
			len(transactionResults),
		)
	}

	err := s.storeBlock(&block)
	if err != nil {
		return err
	}

	for _, col := range collections {
		err := s.insertCollection(*col)
		if err != nil {
			return err
		}
	}

	for _, tx := range transactions {
		err := s.insertTransaction(tx.ID(), *tx)
		if err != nil {
			return err
		}
	}

	for txID, result := range transactionResults {
		err := s.insertTransactionResult(txID, *result)
		if err != nil {
			return err
		}
	}

	err = s.insertLedgerDelta(block.Header.Height, delta)
	if err != nil {
		return err
	}

	err = s.insertEvents(block.Header.Height, events)
	if err != nil {
		return err
	}

	return nil
}

func (s *Store) CollectionByID(colID flowgo.Identifier) (flowgo.LightCollection, error) {
	s.mu.RLock()
	defer s.mu.RUnlock()

	tx, ok := s.collections[colID]
	if !ok {
		return flowgo.LightCollection{}, storage.ErrNotFound
	}
	return tx, nil
}

func (s *Store) insertCollection(col flowgo.LightCollection) error {
	s.collections[col.ID()] = col
	return nil
}

func (s *Store) TransactionByID(txID flowgo.Identifier) (flowgo.TransactionBody, error) {
	s.mu.RLock()
	defer s.mu.RUnlock()

	tx, ok := s.transactions[txID]
	if !ok {
		return flowgo.TransactionBody{}, storage.ErrNotFound
	}
	return tx, nil
}

func (s *Store) insertTransaction(txID flowgo.Identifier, tx flowgo.TransactionBody) error {
	s.transactions[txID] = tx
	return nil
}

func (s *Store) TransactionResultByID(txID flowgo.Identifier) (types.StorableTransactionResult, error) {
	s.mu.RLock()
	defer s.mu.RUnlock()

	result, ok := s.transactionResults[txID]
	if !ok {
		return types.StorableTransactionResult{}, storage.ErrNotFound
	}
	return result, nil
}

func (s *Store) insertTransactionResult(txID flowgo.Identifier, result types.StorableTransactionResult) error {
	s.transactionResults[txID] = result
	return nil
}

func (s *Store) LedgerViewByHeight(blockHeight uint64) *delta.View {
<<<<<<< HEAD
	return delta.NewView(func(key flowgo.RegisterID) (value flowgo.RegisterValue, err error) {
=======
	return delta.NewView(func(owner, controller, key string) (value flowgo.RegisterValue, err error) {
>>>>>>> d678858b

		// Ledger.Get writes (!), so acquire a write lock!
		s.mu.Lock()
		defer s.mu.Unlock()

		ledger, ok := s.ledger[blockHeight]
		if !ok {
			return nil, nil
		}

<<<<<<< HEAD
		return ledger.Get(key)
=======
		return ledger.Get(owner, controller, key)
>>>>>>> d678858b
	})
}

func (s *Store) UnsafeInsertLedgerDelta(blockHeight uint64, delta delta.Delta) error {
	return s.insertLedgerDelta(blockHeight, delta)
}

<<<<<<< HEAD
=======
func DeltaHasBeenDeleted(d delta.Delta, registerID flowgo.RegisterID) bool {
	value, exists := d.Data[string(registerID)]
	return exists && value == nil
}

func MapLedgerSet(m *state.MapLedger, registerID flowgo.RegisterID, value flowgo.RegisterValue) {
	m.RegisterTouches[string(registerID)] = true
	m.Registers[string(registerID)] = value
}

>>>>>>> d678858b
func (s *Store) insertLedgerDelta(blockHeight uint64, delta delta.Delta) error {
	var oldLedger *state.MapLedger

	// use empty ledger if this is the genesis block
	if blockHeight == 0 {
		oldLedger = state.NewMapLedger()
	} else {
		oldLedger = s.ledger[blockHeight-1]
	}

	newLedger := state.NewMapLedger()

	// copy values from the previous ledger
	for keyString, value := range oldLedger.Registers {
		key := flowgo.RegisterID(keyString)
<<<<<<< HEAD
		// do not copy deleted values
		if !delta.HasBeenDeleted(key) {
			newLedger.Set(key, value)
=======

		if !DeltaHasBeenDeleted(delta, key) {
			MapLedgerSet(newLedger, key, value)
>>>>>>> d678858b
		}
	}

	// write all updated values
	ids, values := delta.RegisterUpdates()
	for i, value := range values {
		key := ids[i]
		if value != nil {
<<<<<<< HEAD
			newLedger.Set(key, value)
=======
			MapLedgerSet(newLedger, key, value)
>>>>>>> d678858b
		}
	}

	s.ledger[blockHeight] = newLedger

	return nil
}

func (s *Store) EventsByHeight(blockHeight uint64, eventType string) ([]flowgo.Event, error) {
	s.mu.RLock()
	defer s.mu.RUnlock()

	allEvents := s.eventsByBlockHeight[blockHeight]

	events := make([]flowgo.Event, 0)

	for _, event := range allEvents {
		if eventType == "" {
			events = append(events, event)
		} else {
			if string(event.Type) == eventType {
				events = append(events, event)
			}
		}
	}

	return events, nil
}

func (s *Store) insertEvents(blockHeight uint64, events []flowgo.Event) error {
	if s.eventsByBlockHeight[blockHeight] == nil {
		s.eventsByBlockHeight[blockHeight] = events
	} else {
		s.eventsByBlockHeight[blockHeight] = append(s.eventsByBlockHeight[blockHeight], events...)
	}

	return nil
}<|MERGE_RESOLUTION|>--- conflicted
+++ resolved
@@ -4,15 +4,9 @@
 	"fmt"
 	"sync"
 
-<<<<<<< HEAD
-	"github.com/dapperlabs/flow-go/engine/execution/state/delta"
-	"github.com/dapperlabs/flow-go/fvm/state"
-	flowgo "github.com/dapperlabs/flow-go/model/flow"
-=======
 	"github.com/onflow/flow-go/engine/execution/state/delta"
 	"github.com/onflow/flow-go/fvm/state"
 	flowgo "github.com/onflow/flow-go/model/flow"
->>>>>>> d678858b
 
 	"github.com/dapperlabs/flow-emulator/storage"
 	"github.com/dapperlabs/flow-emulator/types"
@@ -94,19 +88,11 @@
 	}
 	return latestBlock, nil
 }
-<<<<<<< HEAD
 
 func (s *Store) StoreBlock(block *flowgo.Block) error {
 	s.mu.Lock()
 	defer s.mu.Unlock()
 
-=======
-
-func (s *Store) StoreBlock(block *flowgo.Block) error {
-	s.mu.Lock()
-	defer s.mu.Unlock()
-
->>>>>>> d678858b
 	return s.storeBlock(block)
 }
 
@@ -228,11 +214,7 @@
 }
 
 func (s *Store) LedgerViewByHeight(blockHeight uint64) *delta.View {
-<<<<<<< HEAD
-	return delta.NewView(func(key flowgo.RegisterID) (value flowgo.RegisterValue, err error) {
-=======
 	return delta.NewView(func(owner, controller, key string) (value flowgo.RegisterValue, err error) {
->>>>>>> d678858b
 
 		// Ledger.Get writes (!), so acquire a write lock!
 		s.mu.Lock()
@@ -243,11 +225,7 @@
 			return nil, nil
 		}
 
-<<<<<<< HEAD
-		return ledger.Get(key)
-=======
 		return ledger.Get(owner, controller, key)
->>>>>>> d678858b
 	})
 }
 
@@ -255,8 +233,6 @@
 	return s.insertLedgerDelta(blockHeight, delta)
 }
 
-<<<<<<< HEAD
-=======
 func DeltaHasBeenDeleted(d delta.Delta, registerID flowgo.RegisterID) bool {
 	value, exists := d.Data[string(registerID)]
 	return exists && value == nil
@@ -267,7 +243,6 @@
 	m.Registers[string(registerID)] = value
 }
 
->>>>>>> d678858b
 func (s *Store) insertLedgerDelta(blockHeight uint64, delta delta.Delta) error {
 	var oldLedger *state.MapLedger
 
@@ -283,15 +258,9 @@
 	// copy values from the previous ledger
 	for keyString, value := range oldLedger.Registers {
 		key := flowgo.RegisterID(keyString)
-<<<<<<< HEAD
-		// do not copy deleted values
-		if !delta.HasBeenDeleted(key) {
-			newLedger.Set(key, value)
-=======
 
 		if !DeltaHasBeenDeleted(delta, key) {
 			MapLedgerSet(newLedger, key, value)
->>>>>>> d678858b
 		}
 	}
 
@@ -300,11 +269,7 @@
 	for i, value := range values {
 		key := ids[i]
 		if value != nil {
-<<<<<<< HEAD
-			newLedger.Set(key, value)
-=======
 			MapLedgerSet(newLedger, key, value)
->>>>>>> d678858b
 		}
 	}
 
