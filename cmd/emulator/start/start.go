/*
 * Flow Emulator
 *
 * Copyright 2019 Dapper Labs, Inc.
 *
 * Licensed under the Apache License, Version 2.0 (the "License");
 * you may not use this file except in compliance with the License.
 * You may obtain a copy of the License at
 *
 *   http://www.apache.org/licenses/LICENSE-2.0
 *
 * Unless required by applicable law or agreed to in writing, software
 * distributed under the License is distributed on an "AS IS" BASIS,
 * WITHOUT WARRANTIES OR CONDITIONS OF ANY KIND, either express or implied.
 * See the License for the specific language governing permissions and
 * limitations under the License.
 */

package start

import (
	"encoding/hex"
	"fmt"
	"log"
	"os"
	"strings"
	"time"

	"github.com/onflow/cadence"
	sdk "github.com/onflow/flow-go-sdk"
	"github.com/onflow/flow-go-sdk/crypto"
	"github.com/onflow/flow-go/fvm"
	"github.com/psiemens/sconfig"
	"github.com/sirupsen/logrus"
	"github.com/spf13/cobra"

	"github.com/onflow/flow-emulator/server"
)

type Config struct {
	Port                      int           `default:"3569" flag:"port,p" info:"port to run RPC server"`
	RestPort                  int           `default:"8888" flag:"rest-port" info:"port to run the REST API"`
	AdminPort                 int           `default:"8080" flag:"admin-port" info:"port to run the admin API"`
	Verbose                   bool          `default:"false" flag:"verbose,v" info:"enable verbose logging"`
	LogFormat                 string        `default:"text" flag:"log-format" info:"logging output format. Valid values (text, JSON)"`
	BlockTime                 time.Duration `flag:"block-time,b" info:"time between sealed blocks, e.g. '300ms', '-1.5h' or '2h45m'. Valid units are 'ns', 'us' (or 'µs'), 'ms', 's', 'm', 'h'"`
	ServicePrivateKey         string        `flag:"service-priv-key" info:"service account private key"`
	ServicePublicKey          string        `flag:"service-pub-key" info:"service account public key"`
	ServiceKeySigAlgo         string        `default:"ECDSA_P256" flag:"service-sig-algo" info:"service account key signature algorithm"`
	ServiceKeyHashAlgo        string        `default:"SHA3_256" flag:"service-hash-algo" info:"service account key hash algorithm"`
	Init                      bool          `default:"false" flag:"init" info:"whether to initialize a new account profile"`
	GRPCDebug                 bool          `default:"false" flag:"grpc-debug" info:"enable gRPC server reflection for debugging with grpc_cli"`
	RESTDebug                 bool          `default:"false" flag:"rest-debug" info:"enable REST API debugging output"`
	Persist                   bool          `default:"false" flag:"persist" info:"enable persistent storage"`
	DBPath                    string        `default:"./flowdb" flag:"dbpath" info:"path to database directory"`
	SimpleAddresses           bool          `default:"false" flag:"simple-addresses" info:"use sequential addresses starting with 0x01"`
	TokenSupply               string        `default:"1000000000.0" flag:"token-supply" info:"initial FLOW token supply"`
	TransactionExpiry         int           `default:"10" flag:"transaction-expiry" info:"transaction expiry, measured in blocks"`
	StorageLimitEnabled       bool          `default:"true" flag:"storage-limit" info:"enable account storage limit"`
	StorageMBPerFLOW          string        `flag:"storage-per-flow" info:"the MB amount of storage capacity an account has per 1 FLOW token it has. e.g. '100.0'. The default is taken from the current version of flow-go"`
	MinimumAccountBalance     string        `flag:"min-account-balance" info:"The minimum account balance of an account. This is also the cost of creating one account. e.g. '0.001'. The default is taken from the current version of flow-go"`
	TransactionFeesEnabled    bool          `default:"false" flag:"transaction-fees" info:"enable transaction fees"`
	TransactionMaxGasLimit    int           `default:"9999" flag:"transaction-max-gas-limit" info:"maximum gas limit for transactions"`
	ScriptGasLimit            int           `default:"100000" flag:"script-gas-limit" info:"gas limit for scripts"`
	WithContracts             bool          `default:"false" flag:"contracts" info:"deploy common contracts when emulator starts"`
	SkipTransactionValidation bool          `default:"false" flag:"skip-tx-validation" info:"skip verification of transaction signatures and sequence numbers"`
}

const EnvPrefix = "FLOW"

var (
	conf Config
)

type serviceKeyFunc func(
	init bool,
	sigAlgo crypto.SignatureAlgorithm,
	hashAlgo crypto.HashAlgorithm,
) (crypto.PrivateKey, crypto.SignatureAlgorithm, crypto.HashAlgorithm)

func Cmd(getServiceKey serviceKeyFunc) *cobra.Command {
	cmd := &cobra.Command{
		Use:   "start",
		Short: "Starts the Flow emulator server",
		Run: func(cmd *cobra.Command, args []string) {
			var (
				servicePrivateKey  crypto.PrivateKey
				servicePublicKey   crypto.PublicKey
				serviceKeySigAlgo  crypto.SignatureAlgorithm
				serviceKeyHashAlgo crypto.HashAlgorithm
				err                error
			)

			serviceKeySigAlgo = crypto.StringToSignatureAlgorithm(conf.ServiceKeySigAlgo)
			serviceKeyHashAlgo = crypto.StringToHashAlgorithm(conf.ServiceKeyHashAlgo)

			logger := initLogger()

			if len(conf.ServicePublicKey) > 0 {
				checkKeyAlgorithms(serviceKeySigAlgo, serviceKeyHashAlgo)

				servicePublicKey, err = crypto.DecodePublicKeyHex(serviceKeySigAlgo, conf.ServicePublicKey)
				if err != nil {
					Exit(1, err.Error())
				}
			} else if len(conf.ServicePrivateKey) > 0 {
				checkKeyAlgorithms(serviceKeySigAlgo, serviceKeyHashAlgo)

				servicePrivateKey, err = crypto.DecodePrivateKeyHex(serviceKeySigAlgo, conf.ServicePrivateKey)
				if err != nil {
					Exit(1, err.Error())
				}

				servicePublicKey = servicePrivateKey.PublicKey()
			} else {
				servicePrivateKey, serviceKeySigAlgo, serviceKeyHashAlgo = getServiceKey(
					conf.Init,
					serviceKeySigAlgo,
					serviceKeyHashAlgo,
				)
				servicePublicKey = servicePrivateKey.PublicKey()
			}

			if conf.Verbose {
				logger.SetLevel(logrus.DebugLevel)
			}

			serviceAddress := sdk.ServiceAddress(sdk.Emulator)
			if conf.SimpleAddresses {
				serviceAddress = sdk.HexToAddress("0x1")
			}

			serviceFields := logrus.Fields{
				"serviceAddress":  serviceAddress.Hex(),
				"servicePubKey":   hex.EncodeToString(servicePublicKey.Encode()),
				"serviceSigAlgo":  serviceKeySigAlgo,
				"serviceHashAlgo": serviceKeyHashAlgo,
			}

			if servicePrivateKey != nil {
				serviceFields["servicePrivKey"] = hex.EncodeToString(servicePrivateKey.Encode())
			}

			logger.WithFields(serviceFields).Infof("⚙️   Using service account 0x%s", serviceAddress.Hex())

			minimumStorageReservation := fvm.DefaultMinimumStorageReservation
			if conf.MinimumAccountBalance != "" {
				minimumStorageReservation = parseCadenceUFix64(conf.MinimumAccountBalance, "min-account-balance")
			}

			storageMBPerFLOW := fvm.DefaultStorageMBPerFLOW
			if conf.StorageMBPerFLOW != "" {
				storageMBPerFLOW = parseCadenceUFix64(conf.StorageMBPerFLOW, "storage-per-flow")
			}

			serverConf := &server.Config{
				GRPCPort:  conf.Port,
				GRPCDebug: conf.GRPCDebug,
				AdminPort: conf.AdminPort,
				RESTPort:  conf.RestPort,
				RESTDebug: conf.RESTDebug,
				// TODO: allow headers to be parsed from environment
				HTTPHeaders:               nil,
				BlockTime:                 conf.BlockTime,
				ServicePublicKey:          servicePublicKey,
				ServicePrivateKey:         servicePrivateKey,
				ServiceKeySigAlgo:         serviceKeySigAlgo,
				ServiceKeyHashAlgo:        serviceKeyHashAlgo,
				Persist:                   conf.Persist,
				DBPath:                    conf.DBPath,
				GenesisTokenSupply:        parseCadenceUFix64(conf.TokenSupply, "token-supply"),
				TransactionMaxGasLimit:    uint64(conf.TransactionMaxGasLimit),
				ScriptGasLimit:            uint64(conf.ScriptGasLimit),
				TransactionExpiry:         uint(conf.TransactionExpiry),
				StorageLimitEnabled:       conf.StorageLimitEnabled,
				StorageMBPerFLOW:          storageMBPerFLOW,
				MinimumStorageReservation: minimumStorageReservation,
				TransactionFeesEnabled:    conf.TransactionFeesEnabled,
				WithContracts:             conf.WithContracts,
<<<<<<< HEAD
				SkipTransactionValidation: conf.SkipTransactionValidation,
=======
				SimpleAddressesEnabled:    conf.SimpleAddresses,
>>>>>>> d0c66da1
			}

			emu := server.NewEmulatorServer(logger, serverConf)
			if emu != nil {
				emu.Start()
			} else {
				Exit(-1, "")
			}
		},
	}

	initConfig(cmd)

	return cmd
}

func initLogger() *logrus.Logger {
	var logger = logrus.New()

	switch strings.ToLower(conf.LogFormat) {
	case "json":
		logger.Formatter = new(logrus.JSONFormatter)
	default:
		logger.Formatter = new(logrus.TextFormatter)
	}

	logger.Out = os.Stdout

	return logger
}

func initConfig(cmd *cobra.Command) {
	err := sconfig.New(&conf).
		FromEnvironment(EnvPrefix).
		BindFlags(cmd.PersistentFlags()).
		Parse()
	if err != nil {
		log.Fatal(err)
	}
}

func Exit(code int, msg string) {
	fmt.Fprintln(os.Stderr, msg)
	os.Exit(code)
}

func parseCadenceUFix64(value string, valueName string) cadence.UFix64 {
	tokenSupply, err := cadence.NewUFix64(value)
	if err != nil {
		Exit(
			1,
			fmt.Sprintf(
				"Failed to parse %s from value `%s` as an unsigned 64-bit fixed-point number: %s",
				valueName,
				conf.TokenSupply,
				err.Error()),
		)
	}

	return tokenSupply
}

func checkKeyAlgorithms(sigAlgo crypto.SignatureAlgorithm, hashAlgo crypto.HashAlgorithm) {
	if sigAlgo == crypto.UnknownSignatureAlgorithm {
		Exit(1, "Must specify service key signature algorithm (e.g. --service-sig-algo=ECDSA_P256)")
	}

	if hashAlgo == crypto.UnknownHashAlgorithm {
		Exit(1, "Must specify service key hash algorithm (e.g. --service-hash-algo=SHA3_256)")
	}
}<|MERGE_RESOLUTION|>--- conflicted
+++ resolved
@@ -177,11 +177,8 @@
 				MinimumStorageReservation: minimumStorageReservation,
 				TransactionFeesEnabled:    conf.TransactionFeesEnabled,
 				WithContracts:             conf.WithContracts,
-<<<<<<< HEAD
 				SkipTransactionValidation: conf.SkipTransactionValidation,
-=======
 				SimpleAddressesEnabled:    conf.SimpleAddresses,
->>>>>>> d0c66da1
 			}
 
 			emu := server.NewEmulatorServer(logger, serverConf)
